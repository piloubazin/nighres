import os
import sys
import numpy as np
import nibabel as nb
import nighresjava
from ..io import load_volume, save_volume
from ..utils import _output_dir_4saving, _fname_4saving, _check_available_memory


def probability_to_levelset(probability_image,
                            save_data=False, overwrite=False, output_dir=None,
                            file_name=None):

    """Levelset from probability map

    Creates a levelset surface representations from a probabilistic map
    or a mask. The levelset indicates each voxel's distance to the closest
    boundary. It takes negative values inside and positive values outside
    of the object.

    Parameters
    ----------
    probability_image: niimg
        Probability image to be turned into levelset. Values should be in
        [0, 1], either a binary mask or defining the boundary at 0.5.
    save_data: bool, optional
        Save output data to file (default is False)
    overwrite: bool, optional
        Overwrite existing results (default is False)
    output_dir: str, optional
        Path to desired output directory, will be created if it doesn't exist
    file_name: str, optional
        Desired base name for output files with file extension
        (suffixes will be added)

    Returns
    ----------
    dict
        Dictionary collecting outputs under the following keys
        (suffix of output files in brackets)

        * result (niimg): Levelset representation of surface (_p2l-surf)

    Notes
    ----------
    Original Java module by Pierre-Louis Bazin
    """

    print("\nProbability to Levelset")

    # make sure that saving related parameters are correct
    if save_data:
        output_dir = _output_dir_4saving(output_dir, probability_image)

        levelset_file = os.path.join(output_dir,
                        _fname_4saving(file_name=file_name,
                                       rootfile=probability_image,
                                       suffix='p2l-surf'))

        if overwrite is False \
            and os.path.isfile(levelset_file) :

            print("skip computation (use existing results)")
            output = {'result': load_volume(levelset_file)}
            return output

    # start virtual machine if not running
    try:
        mem = _check_available_memory()
        nighresjava.initVM(initialheap=mem['init'], maxheap=mem['max'])
    except ValueError:
        pass

    # initiate class
    prob2level = nighresjava.SurfaceProbabilityToLevelset()

    # load the data
    prob_img = load_volume(probability_image)
    prob_data = prob_img.get_data()
    hdr = prob_img.header
    aff = prob_img.affine
    resolution = [x.item() for x in hdr.get_zooms()]
    dimensions = prob_data.shape

    # set parameters from input data
    prob2level.setProbabilityImage(nighresjava.JArray('float')(
                                    (prob_data.flatten('F')).astype(float)))
    if len(dimensions)>2:
        prob2level.setResolutions(resolution[0], resolution[1], resolution[2])
        prob2level.setDimensions(dimensions[0], dimensions[1], dimensions[2])
    else:
        prob2level.setResolutions(resolution[0], resolution[1], 1.0)
        prob2level.setDimensions(dimensions[0], dimensions[1], 1)
<<<<<<< HEAD
    
=======

>>>>>>> fb555515
    # execute class
    try:
        prob2level.execute()

    except:
        # if the Java module fails, reraise the error it throws
        print("\n The underlying Java code did not execute cleanly: ")
        print(sys.exc_info()[0])
        raise
        return

    # collect outputs
    levelset_data = np.reshape(np.array(prob2level.getLevelSetImage(),
                               dtype=np.float32), dimensions, 'F')

    hdr['cal_max'] = np.nanmax(levelset_data)
    levelset = nb.Nifti1Image(levelset_data, aff, hdr)

    if save_data:
        save_volume(levelset_file, levelset)

    return {'result': levelset}<|MERGE_RESOLUTION|>--- conflicted
+++ resolved
@@ -91,11 +91,7 @@
     else:
         prob2level.setResolutions(resolution[0], resolution[1], 1.0)
         prob2level.setDimensions(dimensions[0], dimensions[1], 1)
-<<<<<<< HEAD
-    
-=======
 
->>>>>>> fb555515
     # execute class
     try:
         prob2level.execute()
