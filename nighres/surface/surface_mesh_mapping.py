--- conflicted
+++ resolved
@@ -2,14 +2,8 @@
 import sys
 import numpy as np
 import nighresjava
-<<<<<<< HEAD
-from ..io import load_volume, save_volume, load_mesh_geometry, save_mesh
+from ..io import load_volume, save_volume, load_mesh_geometry, load_mesh, save_mesh
 from ..utils import _output_dir_4saving, _fname_4saving,_check_available_memory
-=======
-from ..io import load_volume, load_mesh, save_mesh
-from ..utils import _output_dir_4saving, _fname_4saving, \
-                    _check_available_memory
->>>>>>> 3aa7f234
 
 
 def surface_mesh_mapping(intensity_image, surface_mesh, inflated_mesh=None,
