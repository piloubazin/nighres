# basic dependencies
import os
import sys

# main dependencies: numpy, nibabel
import numpy as np
import nibabel as nb

# nighresjava and nighres functions
import nighresjava
from ..io import load_volume, save_volume
from ..utils import _output_dir_4saving, _fname_4saving, \
    _check_topology_lut_dir, _check_available_memory


def simple_skeleton(input_image,
		   shape_image_type = 'signed_distance',
                   boundary_threshold = 0.0,
                   skeleton_threshold = 2.0,
                   topology_lut_dir = None,
                   save_data=False,
                   overwrite=False,
                   output_dir=None,
                   file_name=None):

    """ Simple Skeleton

    Create a skeleton for a levelset surface or a probability map (loosely adapted from Bouix et al., 2006)


    Parameters
    ----------
    input_image: niimg
        Image containing structure-of-interest
    shape_image_type: str
        Shape of the input image: either 'signed_distance' or 'probability_map'.
    boundary_threshold: float
	    Boundary threshold (>0: inside, <0: outside)
    skeleton_threshold: float
	    Skeleton threshold (>0: inside, <0: outside)
    topology_lut_dir:str
        Directory of LUT topology
    save_data: bool, optional
        Save output data to file (default is False)
    output_dir: str, optional
        Path to desired output directory, will be created if it doesn't exist
    file_name: str, optional
        Desired base name for output files with file extension
        (suffixes will be added)

    Returns
    ----------
    dict
        Dictionary collecting outputs under the following keys
        (suffix of output files in brackets)

        * medial (niimg): A 2D medial surface extracted from the shape (_ssk-med)
        * skeleton (niimg): The 1D skeleton extracted from the shape (_ssk-skel)

    Notes
    ----------
    Original Java module by Pierre-Louis Bazin.
    """

    print("\nSimple Skeleton")

    # check topology_lut_dir and set default if not given
    topology_lut_dir = _check_topology_lut_dir(topology_lut_dir)

    # make sure that saving related parameters are correct
    if save_data:
        output_dir = _output_dir_4saving(output_dir, input_image)

        MedialSurface_file = os.path.join(output_dir,
                                  _fname_4saving(module=__name__,file_name=file_name,
                                  rootfile=input_image,
                                  suffix='ssk-med'))

        Medial_Curve_file = os.path.join(output_dir,
                                  _fname_4saving(module=__name__,file_name=file_name,
                                  rootfile=input_image,
                                  suffix='ssk-skel'))

        if overwrite is False \
            and os.path.isfile(MedialSurface_file) \
            and os.path.isfile(Medial_Curve_file) :

            print("skip computation (use existing results)")
            output = {'medial': MedialSurface_file,
                      'skeleton': Medial_Curve_file}
            return output

    # start virtual machine, if not already running
    try:
        mem = _check_available_memory()
        nighresjava.initVM(initialheap=mem['init'], maxheap=mem['max'])
    except ValueError:
        pass
    # create algorithm instance
    skeleton = nighresjava.ShapeSimpleSkeleton()

    # set parameters
    skeleton.setBoundaryThreshold(boundary_threshold)
    skeleton.setSkeletonThreshold(skeleton_threshold)
    skeleton.setTopologyLUTdirectory(topology_lut_dir)
    skeleton.setShapeImageType(shape_image_type)


    # load images and set dimensions and resolution
    input_image = load_volume(input_image)
<<<<<<< HEAD
    data = input_image.get_data()
=======
    data = input_image.get_fdata()
>>>>>>> 244e748c
    affine = input_image.affine
    header = input_image.header
    resolution = [x.item() for x in header.get_zooms()]
    dimensions = input_image.shape


    skeleton.setDimensions(dimensions[0], dimensions[1], dimensions[2])
    skeleton.setResolutions(resolution[0], resolution[1], resolution[2])

    data = load_volume(input_image).get_fdata()
    skeleton.setShapeImage(nighresjava.JArray('float')(
                               (data.flatten('F')).astype(float)))

    # execute
    try:
        if dimensions[2]==1:
            skeleton.execute2D()
        else:
            skeleton.execute3D()
    except:
        # if the Java module fails, reraise the error it throws
        print("\n The underlying Java code did not execute cleanly: ")
        print(sys.exc_info()[0])
        raise
        return

    # Collect output
    medialImage_data = np.reshape(np.array(
                                    skeleton.getMedialSurfaceImage(),
                                    dtype=np.int8), dimensions, 'F')
    skelImage_data = np.reshape(np.array(
                                    skeleton.getMedialCurveImage(),
                                    dtype=np.int8), dimensions, 'F')


    # adapt header max for each image so that correct max is displayed
    # and create nifiti objects
    header['cal_min'] = np.nanmin(medialImage_data)
    header['cal_max'] = np.nanmax(medialImage_data)
    medialImage = nb.Nifti1Image(medialImage_data, affine, header)

    header['cal_min'] = np.nanmin(skelImage_data)
    header['cal_max'] = np.nanmax(skelImage_data)
    skelImage = nb.Nifti1Image(skelImage_data, affine, header)

    if save_data:
        save_volume(MedialSurface_file, medialImage)
        save_volume(Medial_Curve_file, skelImage)

        return {'medial': MedialSurface_file,
                'skeleton': Medial_Curve_file}
    else:
        return {'medial': medialImage, 'skeleton': skelImage}<|MERGE_RESOLUTION|>--- conflicted
+++ resolved
@@ -108,11 +108,7 @@
 
     # load images and set dimensions and resolution
     input_image = load_volume(input_image)
-<<<<<<< HEAD
-    data = input_image.get_data()
-=======
     data = input_image.get_fdata()
->>>>>>> 244e748c
     affine = input_image.affine
     header = input_image.header
     resolution = [x.item() for x in header.get_zooms()]
