--- conflicted
+++ resolved
@@ -149,19 +149,11 @@
     qpdmap.setResolutions(resolution[0], resolution[1], resolution[2])
 
     # input images
-<<<<<<< HEAD
-    qpdmap.setFirstInversionImage(nighresjava.JArray('float')(
-                                    (data.flatten('F')).astype(float)))
-    
-    data = load_volume(second_inversion).get_data()
-    qpdmap.setSecondInversionImage(nighresjava.JArray('float')(
-=======
     qpdmap.setFirstInversionMagnitude(nighresjava.JArray('float')(
                                     (data.flatten('F')).astype(float)))
     
     data = load_volume(first_inversion[1]).get_data()
     qpdmap.setFirstInversionPhase(nighresjava.JArray('float')(
->>>>>>> 220fa74b
                                     (data.flatten('F')).astype(float)))
     
     data = load_volume(second_inversion[0]).get_data()
