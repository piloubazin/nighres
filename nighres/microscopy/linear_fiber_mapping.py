import numpy as np
import nibabel as nb
import os
import sys
import nighresjava
from ..io import load_volume, save_volume
from ..utils import _output_dir_4saving, _fname_4saving, \
                    _check_topology_lut_dir, \
                    _check_available_memory


def linear_fiber_mapping(input_image, ridge_intensities='bright', 
                              min_scale=0, max_scale=3,
                              diffusion_factor=1.0,
                              similarity_scale=0.1,
                              max_iter=100, max_diff=1e-3,
                              skip_detection=False,
                              threshold=0.5,
                              max_dist=1.0,
<<<<<<< HEAD
                              inclusion_ratio=0.5,
                              skip_detect=False,
=======
                              inclusion=0.25,
>>>>>>> e229c78c
                              extend=False,
                              extend_ratio=0.5,
                              diameter=False,
                              save_data=False, overwrite=False, output_dir=None,
                              file_name=None):

    """ Linear Fiber Mapping 

    Extracts linear structures across multiple scales, and estimate their size
    and direction.


    Parameters
    ----------
    input_image: niimg
        Input image
    ridge_intensities: {'bright','dark','both'}
        Which intensities to consider for the filtering
    min_scale: int
        Minimum scale (in voxels) to look for features (default is 0)
    max_scale: int
        Maximum scale (in voxels) to look for features (default is 3)
    diffusion_factor: float
        Scaling factor for the diffusion weighting in [0,1] (default is 1.0)
    similarity_scale: float
        Scaling of the similarity function as a factor of intensity range
    max_iter: int
        Maximum number of diffusion iterations
    max_diff: int
        Maximum difference to stop the diffusion
    skip_detection: bool
        Whether to perform the ridge detection step or assume the input is a vessel probability
        (default is False)
    threshold: float
        Detection threshold for the structures to keep (default is 0.5)
    max_dist: float
        Maximum distance of voxels to include in lines (default is 1.0)
<<<<<<< HEAD
    inclusion_ratio: float
        Ratio of the highest detection value to include in lines (default is 0.1)
    skip_detect: bool
        Skip the linear feature detection step in case it was already done 
        previously (default is False)
=======
    inclusion: float
        Inclusion threshold for growing lines (default is 0.25)
>>>>>>> e229c78c
    extend: bool
        Whether or not to extend the estimation results into the background 
        and/or lower values (default is False)
    extend_ratio: float
        Ratio of the detection value to extend out (default is 0.5, 0.0 uses 
        spatial distance only)
    diameter: bool
        Whether or not to estimate diameter and partial volume (default is False)
    save_data: bool
        Save output data to file (default is False)
    overwrite: bool
        Overwrite existing results (default is False)
    output_dir: str, optional
        Path to desired output directory, will be created if it doesn't exist
    file_name: str, optional
        Desired base name for output files with file extension
        (suffixes will be added)

    Returns
    ----------
    dict
        Dictionary collecting outputs under the following keys
        (suffix of output files in brackets)

        * proba (niimg): propagated probabilistic response (_lfm-proba)
        * lines (niimg): labeling of individual lines (_lfm-lines)
        * length (niimg): estimated line length (_lfm-length)
        * theta (niimg): estimated line orientation angle (_lfm-theta)
        * ani (niimg): estimated line anisotropy (_lfm-ani)
        * dia (niimg): estimated local diameter (_lfm-dia)
        * pv (niimg): estimated local partial volume (_lfm-pv)

    Notes
    ----------
    Original Java module by Pierre-Louis Bazin. Based on the recursive ridge
    filter and vessel diameter estimation in [1]_.

    References
    ----------
    .. [1] Bazin et al (2016), Vessel segmentation from quantitative
           susceptibility maps for local oxygenation venography, Proc ISBI.

    """

    print('\n Linear Fiber Mapping')

    # check atlas_file and set default if not given
    #atlas_file = _check_atlas_file(atlas_file)

    # make sure that saving related parameters are correct
    if save_data:
        output_dir = _output_dir_4saving(output_dir, input_image)

        proba_file = os.path.join(output_dir,
                        _fname_4saving(module=__name__,file_name=file_name,
                                  rootfile=input_image,
                                  suffix='lfm-proba'))

        lines_file = os.path.join(output_dir,
                        _fname_4saving(module=__name__,file_name=file_name,
                                   rootfile=input_image,
                                   suffix='lfm-lines'))

        length_file = os.path.join(output_dir,
                        _fname_4saving(module=__name__,file_name=file_name,
                                  rootfile=input_image,
                                  suffix='lfm-length'))

        theta_file = os.path.join(output_dir,
                        _fname_4saving(module=__name__,file_name=file_name,
                                  rootfile=input_image,
                                  suffix='lfm-theta'))

        ani_file = os.path.join(output_dir,
                        _fname_4saving(module=__name__,file_name=file_name,
                                  rootfile=input_image,
                                  suffix='lfm-ani'))

        dia_file = os.path.join(output_dir,
                        _fname_4saving(module=__name__,file_name=file_name,
                                  rootfile=input_image,
                                  suffix='lfm-dia'))

        pv_file = os.path.join(output_dir,
                        _fname_4saving(module=__name__,file_name=file_name,
                                  rootfile=input_image,
                                  suffix='lfm-pv'))

        if overwrite is False \
            and os.path.isfile(proba_file) \
            and os.path.isfile(lines_file) \
            and os.path.isfile(length_file) \
            and os.path.isfile(theta_file) \
            and os.path.isfile(ani_file) \
            and (not diameter 
                or (os.path.isfile(dia_file) and os.path.isfile(pv_file) ) ):

            print("skip computation (use existing results)")
            if diameter:
                output = {'proba': proba_file,
                          'lines': lines_file,
                          'length': length_file,
                          'theta': theta_file,
                          'ani': ani_file,
                          'dia': dia_file,
                          'pv': pv_file}
            else:
                output = {'proba': proba_file,
                          'lines': lines_file,
                          'length': length_file,
                          'theta': theta_file,
                          'ani': ani_file}
            return output


    # load input image and use it to set dimensions and resolution
    img = load_volume(input_image)
    data = img.get_fdata()
    affine = img.affine
    header = img.header
    resolution = [x.item() for x in header.get_zooms()]
    dimensions = data.shape
    if (len(dimensions)<3): dimensions = (dimensions[0], dimensions[1], 1)
    if (len(resolution)<3): resolution = [resolution[0], resolution[1], 1.0]

    # start virtual machine, if not already running
    try:
        mem = _check_available_memory()
        nighresjava.initVM(initialheap=mem['init'], maxheap=mem['max'])
    except ValueError:
        pass
    # create extraction instance
    if (dimensions[2]>1):
        lfm = nighresjava.LinearFiberMapping3D()
    else:
        lfm = nighresjava.LinearFiberMapping()

    # set parameters
    lfm.setRidgeIntensities(ridge_intensities)
    lfm.setMinimumScale(min_scale)
    lfm.setMaximumScale(max_scale)
    lfm.setDiffusionFactor(diffusion_factor)
    lfm.setSimilarityScale(similarity_scale)
    lfm.setMaxIterations(max_iter)
    lfm.setMaxDifference(max_diff)
<<<<<<< HEAD
    lfm.setSkipDetection(skip_detect)
    if skip_detect: lfm.setMaskBackground(False)
=======
    lfm.setSkipDetection(skip_detection)
>>>>>>> e229c78c
    lfm.setDetectionThreshold(threshold)
    lfm.setMaxLineDistance(max_dist)
    lfm.setInclusionThreshold(inclusion)
    lfm.setExtendResult(extend)
    lfm.setExtendRatio(extend_ratio)
    lfm.setEstimateDiameter(diameter)
    
    lfm.setDimensions(dimensions[0], dimensions[1], dimensions[2])
    lfm.setResolutions(resolution[0], resolution[1], resolution[2])

    # input input_image
    lfm.setInputImage(nighresjava.JArray('float')(
                                            (data.flatten('F')).astype(float)))

    # execute Extraction
    try:
        lfm.execute()

    except:
        # if the Java module fails, reraise the error it throws
        print("\n The underlying Java code did not execute cleanly: ")
        print(sys.exc_info()[0])
        raise
        return

    if (dimensions[2]>1):
        dim4d = (dimensions[0], dimensions[1], dimensions[2], 3)
    else:
        dim4d = dimensions
        
    # reshape output to what nibabel likes
    proba_data = np.reshape(np.array(lfm.getProbabilityResponseImage(),
                                    dtype=np.float32), newshape=dimensions, order='F')

    lines_data = np.reshape(np.array(lfm.getLineImage(),
                                   dtype=np.int32), newshape=dimensions, order='F')

    length_data = np.reshape(np.array(lfm.getLengthImage(),
                                   dtype=np.float32), newshape=dimensions, order='F')

    theta_data = np.reshape(np.array(lfm.getAngleImage(),
                                    dtype=np.float32), newshape=dim4d, order='F')

    ani_data = np.reshape(np.array(lfm.getAnisotropyImage(),
                                    dtype=np.float32), newshape=dimensions, order='F')

    if diameter:
       dia_data = np.reshape(np.array(lfm.getDiameterImage(),
                                    dtype=np.float32), newshape=dimensions, order='F')
        
       pv_data = np.reshape(np.array(lfm.getPartialVolumeImage(),
                                    dtype=np.float32), newshape=dimensions, order='F')
        

    # adapt header max for each image so that correct max is displayed
    # and create nifiti objects
    header['cal_max'] = np.nanmax(proba_data)
    proba_img = nb.Nifti1Image(proba_data, affine, header)

    header['cal_max'] = np.nanmax(lines_data)
    lines_img = nb.Nifti1Image(lines_data, affine, header)

    header['cal_max'] = np.nanmax(length_data)
    length_img = nb.Nifti1Image(length_data, affine, header)

    header['cal_max'] = np.nanmax(theta_data)
    theta_img = nb.Nifti1Image(theta_data, affine, header)

    header['cal_max'] = np.nanmax(ani_data)
    ani_img = nb.Nifti1Image(ani_data, affine, header)
    
    if diameter:
        header['cal_max'] = np.nanmax(dia_data)
        dia_img = nb.Nifti1Image(dia_data, affine, header)
        
        header['cal_max'] = np.nanmax(pv_data)
        pv_img = nb.Nifti1Image(pv_data, affine, header)
        

    if save_data:
        save_volume(proba_file, proba_img)
        save_volume(lines_file, lines_img)
        save_volume(length_file, length_img)
        save_volume(theta_file, theta_img)
        save_volume(ani_file, ani_img)
        if diameter:
            save_volume(dia_file, dia_img)
            save_volume(pv_file, pv_img)
            
            return {'proba': proba_file, 'lines': lines_file,
                'length': length_file, 'theta': theta_file,
                'ani': ani_file, 'dia': dia_file, 'pv': pv_file}
        else:
            return {'proba': proba_file, 'lines': lines_file,
                'length': length_file, 'theta': theta_file,
                'ani': ani_file}
    else:
        if diameter:
            return {'proba': proba_img, 'lines': lines_img,
                'length': length_img, 'theta': theta_img,
                'ani': ani_img, 'dia': dia_img, 'pv': pv_img}
        else:
            return {'proba': proba_img, 'lines': lines_img,
                'length': length_img, 'theta': theta_img,
                'ani': ani_img}<|MERGE_RESOLUTION|>--- conflicted
+++ resolved
@@ -14,15 +14,10 @@
                               diffusion_factor=1.0,
                               similarity_scale=0.1,
                               max_iter=100, max_diff=1e-3,
-                              skip_detection=False,
+                              skip_detect=False,
                               threshold=0.5,
                               max_dist=1.0,
-<<<<<<< HEAD
-                              inclusion_ratio=0.5,
-                              skip_detect=False,
-=======
                               inclusion=0.25,
->>>>>>> e229c78c
                               extend=False,
                               extend_ratio=0.5,
                               diameter=False,
@@ -53,23 +48,15 @@
         Maximum number of diffusion iterations
     max_diff: int
         Maximum difference to stop the diffusion
-    skip_detection: bool
+    skip_detect: bool
         Whether to perform the ridge detection step or assume the input is a vessel probability
         (default is False)
     threshold: float
         Detection threshold for the structures to keep (default is 0.5)
     max_dist: float
         Maximum distance of voxels to include in lines (default is 1.0)
-<<<<<<< HEAD
-    inclusion_ratio: float
-        Ratio of the highest detection value to include in lines (default is 0.1)
-    skip_detect: bool
-        Skip the linear feature detection step in case it was already done 
-        previously (default is False)
-=======
     inclusion: float
         Inclusion threshold for growing lines (default is 0.25)
->>>>>>> e229c78c
     extend: bool
         Whether or not to extend the estimation results into the background 
         and/or lower values (default is False)
@@ -215,12 +202,8 @@
     lfm.setSimilarityScale(similarity_scale)
     lfm.setMaxIterations(max_iter)
     lfm.setMaxDifference(max_diff)
-<<<<<<< HEAD
     lfm.setSkipDetection(skip_detect)
     if skip_detect: lfm.setMaskBackground(False)
-=======
-    lfm.setSkipDetection(skip_detection)
->>>>>>> e229c78c
     lfm.setDetectionThreshold(threshold)
     lfm.setMaxLineDistance(max_dist)
     lfm.setInclusionThreshold(inclusion)
